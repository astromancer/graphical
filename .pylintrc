[MASTER]

# A comma-separated list of package or module names from where C extensions may
# be loaded. Extensions are loading into the active Python interpreter and may
# run arbitrary code.
extension-pkg-whitelist=

# Specify a score threshold to be exceeded before program exits with error.
fail-under=10

# Add files or directories to the blacklist. They should be base names, not
# paths.
ignore=CVS

# Add files or directories matching the regex patterns to the blacklist. The
# regex matches against base names, not paths.
ignore-patterns=dev

# Python code to execute, usually for sys.path manipulation such as
# pygtk.require().
#init-hook=

# Use multiple processes to speed up Pylint. Specifying 0 will auto-detect the
# number of processors available to use.
jobs=1

# Control the amount of potential inferred values when inferring a single
# object. This can help the performance when dealing with large functions or
# complex, nested conditions.
limit-inference-results=100

# List of plugins (as comma separated values of python module names) to load,
# usually to register additional checkers.
load-plugins=

# Pickle collected data for later comparisons.
persistent=yes

# When enabled, pylint would attempt to guess common misconfiguration and emit
# user-friendly hints instead of false-positive error messages.
suggestion-mode=yes

# Allow loading of arbitrary C extensions. Extensions are imported into the
# active Python interpreter and may run arbitrary code.
unsafe-load-any-extension=no


[MESSAGES CONTROL]

# Only show warnings with the listed confidence levels. Leave empty to show
# all. Valid levels: HIGH, INFERENCE, INFERENCE_FAILURE, UNDEFINED.
confidence=

# Disable the message, report, category or checker with the given id(s). You
# can either give multiple identifiers separated by comma (,) or put this
# option multiple times (only on the command line, not in the configuration
# file where it should appear only once). You can also use "--disable=all" to
# disable everything first and then reenable specific checks. For example, if
# you want to run only the similarities checker, you can use "--disable=all
# --enable=similarities". If you want to run only the classes checker, but have
# no Warning level messages displayed, use "--disable=all --enable=classes
# --disable=W".
disable=print-statement,
        parameter-unpacking,
        unpacking-in-except,
        old-raise-syntax,
        backtick,
        long-suffix,
        old-ne-operator,
        old-octal-literal,
        import-star-module-level,
        non-ascii-bytes-literal,
        raw-checker-failed,
        bad-inline-option,
        locally-disabled,
        file-ignored,
        suppressed-message,
        useless-suppression,
        deprecated-pragma,
        use-symbolic-message-instead,
        apply-builtin,
        basestring-builtin,
        buffer-builtin,
        cmp-builtin,
        coerce-builtin,
        execfile-builtin,
        file-builtin,
        long-builtin,
        raw_input-builtin,
        reduce-builtin,
        standarderror-builtin,
        unicode-builtin,
        xrange-builtin,
        coerce-method,
        delslice-method,
        getslice-method,
        setslice-method,
        no-absolute-import,
        old-division,
        dict-iter-method,
        dict-view-method,
        next-method-called,
        metaclass-assignment,
        indexing-exception,
        raising-string,
        reload-builtin,
        oct-method,
        hex-method,
        nonzero-method,
        cmp-method,
        input-builtin,
        round-builtin,
        intern-builtin,
        unichr-builtin,
        map-builtin-not-iterating,
        zip-builtin-not-iterating,
        range-builtin-not-iterating,
        filter-builtin-not-iterating,
        using-cmp-argument,
        eq-without-hash,
        div-method,
        idiv-method,
        rdiv-method,
        exception-message-attribute,
        invalid-str-codec,
        sys-max-int,
        bad-python3-import,
        deprecated-string-function,
        deprecated-str-translate-call,
        deprecated-itertools-function,
        deprecated-types-field,
        next-method-defined,
        dict-items-not-iterating,
        dict-keys-not-iterating,
        dict-values-not-iterating,
        deprecated-operator-function,
        deprecated-urllib-function,
        xreadlines-attribute,
        deprecated-sys-function,
        exception-escape,
        comprehension-escape,
        import-outside-toplevel,
        protected-access,
        non-ascii-name,
        too-many-instance-attributes,
        too-many-arguments,
        too-many-lines,
        too-many-ancestors

# Enable the message, report, category or checker with the given id(s). You can
# either give multiple identifier separated by comma (,) or put this option
# multiple time (only on the command line, not in the configuration file where
# it should appear only once). See also the "--disable" option for examples.
enable=c-extension-no-member


[REPORTS]

# Python expression which should return a score less than or equal to 10. You
# have access to the variables 'error', 'warning', 'refactor', and 'convention'
# which contain the number of messages in each category, as well as 'statement'
# which is the total number of statements analyzed. This score is used by the
# global evaluation report (RP0004).
evaluation=10.0 - ((float(5 * error + warning + refactor + convention) / statement) * 10)

# Template used to display messages. This is a python new-style format string
# used to format the message information. See doc for all details.
#msg-template=

# Set the output format. Available formats are text, parseable, colorized, json
# and msvs (visual studio). You can also give a reporter class, e.g.
# mypackage.mymodule.MyReporterClass.
output-format=text

# Tells whether to display a full report or only the messages.
reports=no

# Activate the evaluation score.
score=yes


[REFACTORING]

# Maximum number of nested blocks for function / method body
max-nested-blocks=5

# Complete name of functions that never returns. When checking for
# inconsistent-return-statements if a never returning function is called then
# it will be considered as an explicit return statement and no message will be
# printed.
never-returning-functions=sys.exit


[VARIABLES]

# List of additional names supposed to be defined in builtins. Remember that
# you should avoid defining new builtins when possible.
additional-builtins=

# Tells whether unused global variables should be treated as a violation.
allow-global-unused-variables=yes

# List of strings which can identify a callback function by name. A callback
# name must start or end with one of those strings.
callbacks=cb_,
          _cb

# A regular expression matching the name of dummy variables (i.e. expected to
# not be used).
dummy-variables-rgx=_+$|(_[a-zA-Z0-9_]*[a-zA-Z0-9]+?$)|dummy|^ignored_|^unused_

# Argument names that match this expression will be ignored. Default to name
# with leading underscore.
ignored-argument-names=_.*|^ignored_|^unused_

# Tells whether we should check for unused import in __init__ files.
init-import=no

# List of qualified module names which can have objects that can redefine
# builtins.
redefining-builtins-modules=six.moves,past.builtins,future.builtins,builtins,io


[LOGGING]

# The type of string formatting that logging methods do. `old` means using %
# formatting, `new` is for `{}` formatting.
logging-format-style=old

# Logging modules to check that the string format arguments are in logging
# function parameter format.
logging-modules=logging


[MISCELLANEOUS]

# List of note tags to take in consideration, separated by a comma.
notes=FIXME, XXX, TODO, HACK

# Regular expression of note tags to take in consideration.
#notes-rgx=


[SIMILARITIES]

# Ignore comments when computing similarities.
ignore-comments=yes

# Ignore docstrings when computing similarities.
ignore-docstrings=yes

# Ignore imports when computing similarities.
ignore-imports=no

# Minimum lines number of a similarity.
min-similarity-lines=4


[TYPECHECK]

# List of decorators that produce context managers, such as
# contextlib.contextmanager. Add to this list to register other decorators that
# produce valid context managers.
contextmanager-decorators=contextlib.contextmanager

# List of members which are set dynamically and missed by pylint inference
# system, and so shouldn't trigger E1101 when accessed. Python regular
# expressions are accepted.
generated-members=numpy.*,
                  np.*,
                  motley.*


# Tells whether missing members accessed in mixin class should be ignored. A
# mixin class is detected if its name ends with "mixin" (case insensitive).
ignore-mixin-members=yes

# Tells whether to warn about missing members when the owner of the attribute
# is inferred to be None.
ignore-none=yes

# This flag controls whether pylint should warn about no-member and similar
# checks whenever an opaque object is returned when inferring. The inference
# can return multiple potential results while evaluating a Python object, but
# some branches might not be evaluated, which results in partial inference. In
# that case, it might be useful to still emit no-member and other checks for
# the rest of the inferred objects.
ignore-on-opaque-inference=yes

# List of class names for which member attributes should not be checked (useful
# for classes with dynamically set attributes). This supports the use of
# qualified names.
ignored-classes=optparse.Values,
                thread._local,
                _thread._local,
<<<<<<< HEAD
                recipes.testing.Expect,
                recipes.dict.AttrDict
=======
                recipes.testing.mock,
                recipes.dicts.AttrReadItem,
                recipes.dicts.AttrDict
>>>>>>> 13a2d2ff

# List of module names for which member attributes should not be checked
# (useful for modules/projects where namespaces are manipulated during runtime
# and thus existing member attributes cannot be deduced by static analysis). It
# supports qualified module names, as well as Unix pattern matching.
ignored-modules=astropy.units, astropy.constants

# Show a hint with possible names when a member name was not found. The aspect
# of finding the hint is based on edit distance.
missing-member-hint=yes

# The minimum edit distance a name should have in order to be considered a
# similar match for a missing member name.
missing-member-hint-distance=1

# The total number of similar names that should be taken in consideration when
# showing a hint for a missing member.
missing-member-max-choices=1

# List of decorators that change the signature of a decorated function.
signature-mutators=


[STRING]

# This flag controls whether inconsistent-quotes generates a warning when the
# character used as a quote delimiter is used inconsistently within a module.
check-quote-consistency=no

# This flag controls whether the implicit-str-concat should generate a warning
# on implicit string concatenation in sequences defined over several lines.
check-str-concat-over-line-jumps=no


[BASIC]

# Naming style matching correct argument names.
argument-naming-style=snake_case

# Regular expression matching correct argument names. Overrides argument-
# naming-style.
argument-rgx=\w[\w0-9]{0,30}$

# Naming style matching correct attribute names.
attr-naming-style=snake_case

# Regular expression matching correct attribute names. Overrides attr-naming-
# style.
#attr-rgx=

# Bad variable names which should always be refused, separated by a comma.
bad-names=foo,
          bar,
          baz,
          toto,
          tutu,
          tata

# Bad variable names regexes, separated by a comma. If names match any regex,
# they will always be refused
bad-names-rgxs=

# Naming style matching correct class attribute names.
class-attribute-naming-style=any

# Regular expression matching correct class attribute names. Overrides class-
# attribute-naming-style.
#class-attribute-rgx=

# Naming style matching correct class names.
class-naming-style=PascalCase

# Regular expression matching correct class names. Overrides class-naming-
# style.
#class-rgx=

# Naming style matching correct constant names.
const-naming-style=UPPER_CASE

# Regular expression matching correct constant names. Overrides const-naming-
# style.
#const-rgx=

# Minimum line length for functions/classes that require docstrings, shorter
# ones are exempt.
docstring-min-length=-1

# Naming style matching correct function names.
function-naming-style=snake_case

# Regular expression matching correct function names. Overrides function-
# naming-style.
#function-rgx=

# Good variable names which should always be accepted, separated by a comma.
good-names=i,
           j,
           k,
           l,
           ex,
           Run,
           _,
           n,
           m,
           p,
           s,
           t,
           u,
           w,
           x,
           y,
           z,
           ra,
           jd,
           fp,
           nr,
           dt,
           df,
           fs

# Good variable names regexes, separated by a comma. If names match any regex,
# they will always be accepted
good-names-rgxs=

# Include a hint for the correct naming format with invalid-name.
include-naming-hint=no

# Naming style matching correct inline iteration names.
inlinevar-naming-style=any

# Regular expression matching correct inline iteration names. Overrides
# inlinevar-naming-style.
#inlinevar-rgx=

# Naming style matching correct method names.
method-naming-style=snake_case

# Regular expression matching correct method names. Overrides method-naming-
# style.
#method-rgx=

# Naming style matching correct module names.
module-naming-style=snake_case

# Regular expression matching correct module names. Overrides module-naming-
# style.
#module-rgx=

# Colon-delimited sets of names that determine each other's naming style when
# the name regexes allow several styles.
name-group=

# Regular expression which should only match function or class names that do
# not require a docstring.
no-docstring-rgx=^(_|[tT]est_)

# List of decorators that produce properties, such as abc.abstractproperty. Add
# to this list to register other decorators that produce valid properties.
# These decorators are taken in consideration only for invalid-name.
property-classes=abc.abstractproperty

# Naming style matching correct variable names.
variable-naming-style=snake_case

# Regular expression matching correct variable names. Overrides variable-
# naming-style.
variable-rgx=\w[\w0-9]{0,30}$


[SPELLING]

# Limits count of emitted suggestions for spelling mistakes.
max-spelling-suggestions=4

# Spelling dictionary name. Available dictionaries: none. To make it work,
# install the python-enchant package.
spelling-dict=

# List of comma separated words that should not be checked.
spelling-ignore-words=

# A path to a file that contains the private dictionary; one word per line.
spelling-private-dict-file=

# Tells whether to store unknown words to the private dictionary (see the
# --spelling-private-dict-file option) instead of raising a message.
spelling-store-unknown-words=no


[FORMAT]

# Expected format of line ending, e.g. empty (any line ending), LF or CRLF.
expected-line-ending-format=

# Regexp for a line that is allowed to be longer than the limit.
ignore-long-lines=^\s*(# )?<?https?://\S+>?$

# Number of spaces of indent required inside a hanging or continued line.
indent-after-paren=4

# String used as indentation unit. This is usually "    " (4 spaces) or "\t" (1
# tab).
indent-string='    '

# Maximum number of characters on a single line.
max-line-length=100

# Maximum number of lines in a module.
max-module-lines=1000

# List of optional constructs for which whitespace checking is disabled. `dict-
# separator` is used to allow tabulation in dicts, etc.: {1  : 1,\n222: 2}.
# `trailing-comma` allows a space between comma and closing bracket: (a, ).
# `empty-line` allows space-only lines.
no-space-check=trailing-comma,
               dict-separator

# Allow the body of a class to be on the same line as the declaration if body
# contains single statement.
single-line-class-stmt=no

# Allow the body of an if to be on the same line as the test if there is no
# else.
single-line-if-stmt=no


[IMPORTS]

# List of modules that can be imported at any level, not just the top level
# one.
allow-any-import-level=

# Allow wildcard imports from modules that define __all__.
allow-wildcard-with-all=no

# Analyse import fallback blocks. This can be used to support both Python 2 and
# 3 compatible code, which means that the block might have code that exists
# only in one or another interpreter, leading to false positives when analysed.
analyse-fallback-blocks=no

# Deprecated modules which should not be used, separated by a comma.
deprecated-modules=optparse,tkinter.tix

# Create a graph of external dependencies in the given file (report RP0402 must
# not be disabled).
ext-import-graph=

# Create a graph of every (i.e. internal and external) dependencies in the
# given file (report RP0402 must not be disabled).
import-graph=

# Create a graph of internal dependencies in the given file (report RP0402 must
# not be disabled).
int-import-graph=

# Force import order to recognize a module as part of the standard
# compatibility libraries.
known-standard-library=

# Force import order to recognize a module as part of a third party library.
known-third-party=enchant

# Couples of modules and preferred modules, separated by a comma.
preferred-modules=


[DESIGN]

# Maximum number of arguments for function / method.
max-args=7

# Maximum number of attributes for a class (see R0902).
max-attributes=7

# Maximum number of boolean expressions in an if statement (see R0916).
max-bool-expr=5

# Maximum number of branch for function / method body.
max-branches=12

# Maximum number of locals for function / method body.
max-locals=15

# Maximum number of parents for a class (see R0901).
max-parents=7

# Maximum number of public methods for a class (see R0904).
max-public-methods=20

# Maximum number of return / yield for function / method body.
max-returns=6

# Maximum number of statements in function / method body.
max-statements=50

# Minimum number of public methods for a class (see R0903).
min-public-methods=0


[CLASSES]

# List of method names used to declare (i.e. assign) instance attributes.
defining-attr-methods=__init__,
                      __new__,
                      setUp,
                      __post_init__

# List of member names, which should be excluded from the protected access
# warning.
exclude-protected=_asdict,
                  _fields,
                  _replace,
                  _source,
                  _make

# List of valid names for the first argument in a class method.
valid-classmethod-first-arg=cls

# List of valid names for the first argument in a metaclass class method.
valid-metaclass-classmethod-first-arg=cls


[EXCEPTIONS]

# Exceptions that will emit a warning when being caught. Defaults to
# "BaseException, Exception".
overgeneral-exceptions=BaseException,
                       Exception<|MERGE_RESOLUTION|>--- conflicted
+++ resolved
@@ -293,14 +293,10 @@
 ignored-classes=optparse.Values,
                 thread._local,
                 _thread._local,
-<<<<<<< HEAD
                 recipes.testing.Expect,
-                recipes.dict.AttrDict
-=======
                 recipes.testing.mock,
                 recipes.dicts.AttrReadItem,
                 recipes.dicts.AttrDict
->>>>>>> 13a2d2ff
 
 # List of module names for which member attributes should not be checked
 # (useful for modules/projects where namespaces are manipulated during runtime
